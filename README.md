--- conflicted
+++ resolved
@@ -6,15 +6,9 @@
 
 ## 🧐 What is Nbox?
 
-<<<<<<< HEAD
 `nbox` provides first class API support for all NimbleBox.ai infrastructure (NBX-Build, Jobs, Deploy) and services (NBX-Workspaces) components. Write jobs using `nbox.Operators`
 
-# 🤷Why nimblebox
-=======
-`nbox` provides first class support API for all NimbleBox.ai infrastructure (NBX-Build, Jobs, Deploy) and services (NBX-Workspaces) components. Write jobs using `nbox.Operators`
-
 # 🤷Why NimbleBox
->>>>>>> 2dfee827
 
 - Write and execute code in Python
 - Document your code that supports mathematical equations
@@ -25,7 +19,6 @@
 - Integrate PyTorch, TensorFlow, Keras, OpenCV
 - Share your projects
 - Collaborate with your team
-<<<<<<< HEAD
 
 # 🚀 Startup Program
 
@@ -80,76 +73,10 @@
    ├── __call__    # Run any command on the instance
    └── mv (WIP)    # Move files to and from NBX-Build
 ```
-### Deploy your machine learning or statistical models:
-=======
 
-# 🎚 Features
+### Deploy and run any model
 
-### 🏗️ Freedom To Build
-![Build Landing Page (2)](https://user-images.githubusercontent.com/89596037/181773716-ba63f167-af0d-48aa-921a-02e13238c0f2.gif)
-
-
-### 🦾 Automate with Ease
-![Jobs Landing Page](https://user-images.githubusercontent.com/89596037/181774553-99120354-72f5-4064-9216-4f8a5aa050be.gif)
-
-
-### 🚀 Intuitive Dashboard
-![Deploy Landing Page](https://user-images.githubusercontent.com/89596037/181775468-cc342a30-d87e-4576-8bdd-8ffdd75ff759.gif)
-
-
-# 🏁 Get Started
-
-
-**Install the package from pipy:**
-
-```pip install nbox```
-
-
-For convinience you should add nbox to your path by setting up an alias. Throughout the rest of the documentation we will be using nbx as the CLI:
-
-```# go to your .bashrc or .zshrc and add
-alias nbx="python3 -m nbox"
-```
-
-
-
-When loading nbox for the first time, it will prompt you the username and password and create a secrets file at ```~/.nbx/secrets.json. ``` This file then contains all the information that you don’t have to fetch manually again.
-
-
-## APIs
-
-Our APIs are deep, user functions are kept to minimum and most relavant. This documentation contains the full spec of everything, but here’s all the APIs you need to know:
-
-```
-nbox
-├── Model          # Framework agnostic Model
-│   ├── __call__
-│   ├── deploy
-│   ├── train_on_instance (WIP)
-│   └── train_on_jobs (WIP)
-├── Operators      # How jobs are combinations of operators
-│   ├── __call__
-│   └── deploy
-├── Jobs           # For controlling all your jobs
-│   ├── logs       # stream logs right on your terminal
-│   └── trigger    # manually trigger a job
-└── Instance
-   ├── __call__    # Run any command on the instance
-   └── mv (WIP)    # Move files to and from NBX-Build
-```
-
-## NBX-Jobs and NBX-Deploy
-
-Create a simple folder:
-
-```
-nbx jobs new moonshot
-```
-
-### Run any Batch Process
-
-Add the following code to `foobar.py`:
->>>>>>> 2dfee827
+Let's take this script as an example
 
 ```python
 from nbox import operator, Operator
@@ -160,17 +87,28 @@
 def foo(x: Dict):
   return "bar"
 
-# or use OOPs like torch, etc.
-class MyJob(Operator):
-  def __init__(self):
-    super().__init__()
-    self.foo = foo
-    self.shell = ShellCommand("echo 'hello {text}'")
+# or use OO to deploy an API
+@operator()
+class Baz():
+  def __init__(self, power: int = 2):
+    # load any model that you want
+    self.model = load_tf_pt_model()
+    self.power = power
   
-  def forward(self):
-    text = self.foo()
-    self.shell(text = text)
+  def forward(self, x: float = 1.0):
+    return {"pred": x ** self.power}    
 ```
+
+Through your CLI:
+
+```bash
+# to deploy a job
+nbx jobs upload file:foo 'my_first_job'
+
+# to deploy an API
+nbx serve upload file:Baz 'my_first_api'
+```
+
 # 🛟 How to get help?
 
 Join our [discord](https://discord.gg/qYZHxMaCsE) and someone from our community or engineering team will respond!
