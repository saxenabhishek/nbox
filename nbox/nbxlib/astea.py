--- conflicted
+++ resolved
@@ -94,10 +94,7 @@
 
     Args:
       fname (str): the file name to parse. If this is not provided, then all other values must be provided.
-<<<<<<< HEAD
-=======
       code (str): the code text can be provided instead of the 
->>>>>>> 9d83e9e8
       name (str, optional): The name of the node. Defaults to "".
       type (IndexTypes, optional): The type of the node. Defaults to None.
       node (A.AST, optional): The AST node. Defaults to None.
@@ -115,12 +112,6 @@
         node: A.Module = A.parse(code)
       code_lines = code.splitlines()
       name = fname
-<<<<<<< HEAD
-    elif name:
-      pass
-    else:
-      raise ValueError("Must provide either fname or name")
-=======
     elif code:
       type = IndexTypes.FILE
       node: A.Module = A.parse(code)
@@ -130,7 +121,6 @@
       pass
     else:
       raise ValueError("Must provide either fname/code or name")
->>>>>>> 9d83e9e8
 
     self.name = name
     self.type = type
@@ -139,22 +129,7 @@
     self.order_index = order_index
 
     if hasattr(node, "lineno"):
-<<<<<<< HEAD
-      sl, so, el, eo = self.node.lineno, self.node.col_offset, self.node.end_lineno, self.node.end_col_offset
-      code = ""
-      if sl == el:
-        code = self.code_lines[sl-1][so:eo]
-      for i in range(sl - 1, el, 1):
-        if i == sl - 1:
-          code += self.code_lines[i][so:]
-        elif i == el - 1:
-          code += "\n" + self.code_lines[i][:eo]
-        else:
-          code += "\n" + self.code_lines[i]
-      self._code = code
-=======
       self._code = get_code_section(node, code_lines)
->>>>>>> 9d83e9e8
     else:
       self._code = "\n".join(self.code_lines)
     self._sha256 = sha256(self._code)
@@ -221,16 +196,11 @@
         
         # if this node is a class and node 'n' is a staticmethod then assign is considered
         elif type(n) == A.Assign and (type(self.node) == A.ClassDef or type(self.node) == A.Module):
-<<<<<<< HEAD
-          tea = Astea(name=n.targets[0].id, type=IndexTypes.ASSIGN, node=n, code_lines=self.code_lines, order_index=i)
-          items.add(tea)
-=======
           try:
             tea = Astea(name=n.targets[0].id, type=IndexTypes.ASSIGN, node=n, code_lines=self.code_lines, order_index=i)
             items.add(tea)
           except:
             pass
->>>>>>> 9d83e9e8
         else:
           continue
     items = sorted(list(items), key=lambda x: x.order_index)
