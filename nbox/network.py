--- conflicted
+++ resolved
@@ -271,13 +271,8 @@
   # if this is the first time this is being created
   if new_job:
     job_proto.feature_gates.update({
-<<<<<<< HEAD
-      "EnablePipCaching": "", # some string does not honour value
-      "EnableAuthRefresh": "",
-=======
       "UsePipCaching": "", # some string does not honour value
       "EnableAuthRefresh": ""
->>>>>>> 9d83e9e8
     })
     rpc(
       nbox_grpc_stub.CreateJob,
