--- conflicted
+++ resolved
@@ -80,13 +80,8 @@
             setattr(self, k, v)
 
     # common operations
-<<<<<<< HEAD
-    # if not cloud_infer and input is int then rescale it -1, 1
-    def rescale(self, x: np.ndarray):
-=======
     # if not cloud_infer and input is int then rescale it 0, 1
     def rescale(self, x):
->>>>>>> 7f32e0ff
         if not self.cloud_infer and "int" in str(x.dtype):
             x = x.astype(np.float32)
             x -= 127.5
@@ -102,13 +97,8 @@
 
     def process_primitive(self, x, target_shape=None):
         """primitive can be string, array, Image"""
-<<<<<<< HEAD
-        if isinstance(x, np.ndarray):
-            utils.info(" - ImageParser - (C2) np.ndarray")
-=======
         if isinstance(x):
             logger.info(" - ImageParser - (C2) np.ndarray")
->>>>>>> 7f32e0ff
             # if shape == 3, unsqueeze it, numpy arrays cannot be reshaped
             out = x[None, ...] if len(x.shape) == 3 else x
         elif isinstance(x, Image.Image):
