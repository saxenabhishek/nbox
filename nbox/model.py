# this file has the code for nbox.Model that is the holy grail of the project

import os
import json
import shutil
import inspect
import tarfile
<<<<<<< HEAD
import numpy as np
=======
import requests
>>>>>>> 7f32e0ff
from glob import glob
from tempfile import gettempdir

from . import utils
from .framework import get_meta, get_mixin
from .network import deploy_model

import logging
logger = logging.getLogger()


class GenericMixin:
  def eval(self):
    """if underlying model has eval method, call it"""
    if hasattr(self.model_or_model_url, "eval"):
      self.model_or_model_url.eval()

  def train(self):
    """if underlying model has train method, call it"""
    if hasattr(self.model_or_model_url, "train"):
      self.model_or_model_url.train()

  def __repr__(self):
    return f"<nbox.Model: {self.model_or_model_url} >"

# utils/

# /utils

# model/

class Model(GenericMixin):
  # @cshubhamrao suggested lazy evaulation of packages that would avoid initialization Errors
  @utils.isthere("torch", "sklearn", "onnxruntime", "skl2onnx")
  def __init__(
    self,
    model,
    model_support,
    cache_dir = None,
    verbose=False,

    nbx_api_key=None,
    category=None,
    tokenizer=None,
    model_key=None,
    nbox_meta=None,
    
  ):
    """Model class designed for inference. Seemlessly remove boundaries between local and cloud inference
    from ``nbox==0.1.10`` ``nbox.Model`` handles both local and remote models. from ``nbox==0.4.0`` can load
    and serve ONNX models.

    Usage:

      .. code-block:: python

        from nbox import Model

        # when on NBX-Deploy
        model = Model("https://nbx.cloud/model/url", "nbx_api_key")

        # when loading a scikit learn model
        from sklearn.datasets import load_iris
        from sklearn.ensemble import RandomForestClassifier
        iris = load_iris()
        clr = RandomForestClassifier()
        clr.fit(iris.data, iris.target)
        model = nbox.Model(clr)

        # when loading a pytorch model
        import torch

        class DoubleInSingleOut(torch.nn.Module):
          def __init__(self):
            super().__init__()
            self.f1 = torch.nn.Linear(2, 4)
            self.f2 = torch.nn.Linear(2, 4)
            self.logit_scale = torch.nn.Parameter(torch.ones([]) * np.log(1 / 0.07))

          def forward(self, x, y):
            out = self.f1(x) + self.f2(y)
            logit_scale = self.logit_scale.exp()
            out = logit_scale - out @ out.t()
            return out

        model = nbox.Model(
          DoubleInSingleOut(),
          category = {"x": "image", "y": "image"} # <- this is pre-proc type for input
        )
        # this is not the best approach, but it works for now


    Args:
      model_or_model_url (Any): Model to be wrapped or model url
      nbx_api_key (str, optional): API key for this deployed model
      category (str, optional): Input categories for each input type to the model
      tokenizer ([transformers.PreTrainedTokenizer], optional): If this is a text model then tokenizer for this. Defaults to None.
      model_key (str, optional): With what key is this model initialised, useful for public models. Defaults to None.
      model_meta (dict, optional): Extra metadata when starting the model. Defaults to None.
      verbose (bool, optional): If true provides detailed prints. Defaults to False.

    Raises:
      ValueError: If any category is "text" and tokenizer is not provided.

    This class can process the following types of models:

    .. code-block::

      ``torch.nn.Module`` |      |      |
          ``sklearn`` | __init__ > serialise > S-*
         ``nbx-deploy`` |___________|___________|____
           ``S-onnx`` |       |
       ``S-torchscript`` | .deserialise > __init__
           ``S-pkl`` |______________|___________

    Serialised models are 1-3 models that have been serialised to load later. This is especially useful for
    ``nbox-serving``, one of the server types we use in NBX Deploy, yes production. This is also part of
    YoCo. Since there is a decidate serialise function, we should have one for deserialisation as well. Use
    ``nbox.Model.desirialise`` to load a serialised model.
    """
    
    
    self.user_model = model
    self.model_support = model_support
    self.cache_dir = cache_dir
    self.verbose = verbose

    self.model = get_mixin(self.user_model, self.model_support)

    # # values coming from the blocks above
    # self.model_or_model_url = model_or_model_url
    # self.__framework = __framework
    # self.text_parser = text_parser
    # self.image_parser = image_parser
    # self.nbox_meta = nbox_meta
    # self.nbx_api_key = nbx_api_key
    # self.category = category
    # self.tokenizer = tokenizer
    # self.model_key = model_key
    # self.verbose = verbose
    # self.__device = "cpu"
    # self.cache_dir = gettempdir() if cache_dir == None else cache_dir

    logger.info(f"Model loaded successfully")
    # logger.info(f"Model framework: {self.__framework}")
    # logger.info(f"Model category: {self.category}")

  def __call__(self, input_object, return_inputs=False, return_dict=False, method=None, sklearn_args=None):
    r"""Caller is the most important UI/UX. The ``input_object`` can be anything from
    a tensor, an image file, filepath as string, string and must be processed automatically by a
    well written ``nbox.parser.BaseParser`` object . This ``__call__`` should understand the different
    usecases and manage accordingly.

    The current idea is that what ever the input, based on the category (image, text, audio, smell)
    it will be parsed through dedicated parsers that can make ingest anything.

    The entire purpose of this package is to make inference chill.

    Args:
      input_object (Any): input to be processed
      return_inputs (bool, optional): whether to return the inputs or not. Defaults to False.
      method(str, optional): specifically for sklearn models, this is the method to be called
        if nothing is provided then we call ``.predict()`` method.

    Returns:
      Any: currently this is output from the model, so if it is tensors and return dicts.
    """

    # the forward_pass is a method for the current model, this is responsible for parsing and
    # processing the input object.
    out = self.model(input_object)

    # add post here
 
    # # convert to dictionary if needed
    # if return_dict:
    #   output_names = list(self.nbox_meta["metadata"]["outputs"].keys())
    #   if isinstance(out, (tuple, list)):
    #     out = {k: v for k, v in zip(output_names, out)}
    #   elif isinstance(out, dict):
    #     pass
    #   else:
    #     try:
    #       if isinstance(out, (torch.Tensor, np.ndarray)):
    #         out = {k: v.tolist() for k, v in zip(output_names, [out])}
    #     except NameError:
    #       pass

    #     raise ValueError(f"Outputs must be a dict or list, got {type(out['outputs'])}")

    # if return_inputs:
    #   return out, model_input
    return out

  def _handle_input_object(self, input_object):
    """First level handling to convert the input object to a fixed object"""
    # in case of scikit learn user must ensure that the input_object is model_input
    if self.__framework == "sklearn":
      return input_object

    elif self.__framework in ["nbx", "onnx"]:
      # the beauty is that the server is using the same code as this meaning that client
      # can get away with really simple API calls
      inputs_deploy = set(self.nbox_meta["metadata"]["inputs"].keys())
      if isinstance(input_object, dict):
        inputs_client = set(input_object.keys())
        assert inputs_deploy == inputs_client, f"Inputs mismatch, deploy: {inputs_deploy}, client: {inputs_client}"
        input_object = input_object
      else:
        if len(inputs_deploy) == 1:
          input_object = {list(inputs_deploy)[0]: input_object}
        else:
          assert len(input_object) == len(inputs_deploy), f"Inputs mismatch, deploy: {inputs_deploy}, client: {len(input_object)}"
          input_object = {k: v for k, v in zip(inputs_deploy, input_object)}

    if isinstance(self.category, dict):
      assert isinstance(input_object, dict), "If category is a dict then input must be a dict"
      # check for same keys
      assert set(input_object.keys()) == set(self.category.keys())
      input_dict = {}
      for k, v in input_object.items():
        if k in self.category:
          if self.category[k] == "image":
            input_dict[k] = self.image_parser(v)
          elif self.category[k] == "text":
            input_dict[k] = self.text_parser(v)
          elif self.category[k] == "tensor":
            input_dict[k] = v
          else:
            raise ValueError(f"Unsupported category: {self.category[k]}")
      return input_dict

    elif self.category == "image":
      input_obj = self.image_parser(input_object)
      return input_obj

    elif self.category == "text":
      # perform parsing for text and pass to the model
      input_dict = self.text_parser(input_object)
      return input_dict

    # Code below this part is super flaky and is useful for sklearn model,
    # please improve this as more usecases come up
    elif self.category == None:
      if isinstance(input_object, dict):
        return {k: v.tolist() for k, v in input_object.items()}
      return input_object.tolist()

    # when user gives a list as an input, it's better just to pass it as is
    # but when the input becomes a dict, this might fail.
    return input_object

  def get_nbox_meta(self, input_object, return_kwargs = True):
    """Get the nbox meta and trace args for the model with the given input object

    Args:
      input_object (Any): input to be processed
    """
    # this function gets the nbox metadata for the the current model, based on the input_object
    if self.__framework == "nbx":
      return self.nbox_meta

    args = None
    if self.__framework == "pytorch":
      args = inspect.getfullargspec(self.model_or_model_url.forward).args
      args.remove("self")

    self.eval() # covert to eval mode
    model_output, model_input = self(input_object, return_inputs=True)

    # need to convert inputs and outputs to list / tuple
    dynamic_axes_dict = {
      0: "batch_size",
    }
    if self.category == "text":
      dynamic_axes_dict[1] = "sequence_length"

    # need to convert inputs and outputs to list / tuple
    if isinstance(model_input, dict):
      model_inputs = tuple(model_input.values())
      input_names = tuple(model_input.keys())
      input_shapes = tuple([tuple(v.shape) for k, v in model_input.items()])
    elif isinstance(model_input, (torch.Tensor, np.ndarray)):
      model_inputs = tuple([model_input])
      input_names = tuple(["input_0"]) if args is None else tuple(args)
      input_shapes = tuple([tuple(model_input.shape)])
    dynamic_axes = {i: dynamic_axes_dict for i in input_names}

    if isinstance(model_output, dict):
      output_names = tuple(model_output.keys())
      output_shapes = tuple([tuple(v.shape) for k, v in model_output.items()])
      model_output = tuple(model_output.values())
    elif isinstance(model_output, (list, tuple)):
      mo = model_output[0]
      if isinstance(mo, dict):
        # cases like [{"output_0": tensor, "output_1": tensor}]
        output_names = tuple(mo.keys())
        output_shapes = tuple([tuple(v.shape) for k, v in mo.items()])
      else:
        output_names = tuple([f"output_{i}" for i, x in enumerate(model_output)])
        output_shapes = tuple([tuple(v.shape) for v in model_output])
    elif isinstance(model_output, (torch.Tensor, np.ndarray)):
      output_names = tuple(["output_0"])
      output_shapes = (tuple(model_output.shape),)

    meta = get_meta(input_names, input_shapes, model_inputs, output_names, output_shapes, model_output)
    out = {
      "args": model_inputs,
      "outputs": model_output,
      "input_shapes": input_shapes,
      "output_shapes": output_shapes,
      "input_names": input_names,
      "output_names": output_names,
      "dynamic_axes": dynamic_axes,
    }
    if return_kwargs:
      return meta, out
    return meta

  def serialise(
    self,
    input_object,
    model_name=None,
    export_type="onnx",
    generate_ov_args = False,
    return_meta = False
  ):
    """This creates a singular .nbox file that contains the model binary and config file in ``self.cache_dir``

    Creates a folder at ``/tmp/{hash}`` and then adds three files to it:
      - ``/tmp/{hash}/{model_name}.{export_type}``
      - ``/tmp/{hash}/{model_name}.json``
      - ``/tmp/{hash}/{model_name}.nbox``

    and then later deletes the ``{model_name}.{export_type}`` and ``{model_name}.json`` and returns
    ``{model_name}.nbox`` and if required the metadata

    Args:
      input_object (Any): input to be processed
      model_name (str, optional): name of the model
      export_type (str, optional): [description]. Defaults to "onnx".
      generate_ov_args (bool, optional): Return the CLI args to be passed for Intel OpenVino
    """

    # First Step: check the args and see if conditionals are correct or not
    def __check_conditionals():
      assert self.__framework != "nbx", "This model is already deployed on the cloud"
      assert export_type in ["onnx", "torchscript", "pkl"], "Export type must be onnx, torchscript or pickle"
      if self.__framework == "sklearn":
        assert export_type in ["onnx", "pkl"], f"Export type must be onnx or pkl | got {export_type}"
      if self.__framework == "pytorch":
        assert export_type in ["onnx", "torchscript"], f"Export type must be onnx or torchscript | got {export_type}"

    # perform sanity checks on the input values
    __check_conditionals()

    # get metadata and exporing values
    nbox_meta, export_kwargs = self.get_nbox_meta(input_object, return_kwargs=True)
    _m_hash = utils.hash_(self.model_key)
    export_folder = utils.join(self.cache_dir, _m_hash)
    logger.info(f"Exporting model to {export_folder}")
    os.makedirs(export_folder, exist_ok=True)

    # intialise the console logger
    model_name = model_name if model_name is not None else f"{utils.get_random_name()}-{_m_hash[:4]}".replace("-", "_")
    export_model_path = utils.join(export_folder, f"{model_name}.{export_type}")
    logger.info("-" * 30 + f" Exporting {model_name}")

    # convert the model -> create a the spec, get the actual method for conversion
    logger.info(f"model_name: {model_name}")
    logger.info(f"Export type: {export_type}")
    
    try:
      export_fn = getattr(globals()[f"frm_{self.__framework}"], f"export_to_{export_type}", None)
      if export_fn == None:
        raise KeyError(f"Export type {export_type} not supported for {self.__framework}")
    except KeyError:
      raise ValueError(f"Framework {self.__framework} not supported (likely missing packages), check logs for more info")

    logger.info(f"Converting using: {export_fn}")
    export_fn(model=self.model_or_model_url, export_model_path=export_model_path, **export_kwargs)
    logger.info("Conversion Complete")

    # construct the output
    convert_args = None
    if generate_ov_args:
      # https://docs.openvinotoolkit.org/latest/openvino_docs_MO_DG_prepare_model_convert_model_Converting_Model_General.html
      input_ = ",".join(export_kwargs["input_names"])
      input_shape = ",".join([str(list(x.shape)).replace(" ", "") for x in export_kwargs["args"]])
      convert_args = f"--data_type=FP32 --input_shape={input_shape} --input={input_} "

      if self.category == "image":
        # mean and scale have to be defined for every single input
        # these values are calcaulted from uint8 -> [-1,1] -> ImageNet scaling -> uint8
        mean_values = ",".join([f"{name}[182,178,172]" for name in export_kwargs["input_names"]])
        scale_values = ",".join([f"{name}[28,27,27]" for name in export_kwargs["input_names"]])
        convert_args += f"--mean_values={mean_values} --scale_values={scale_values}"
      logger.info(convert_args)

    # write the nbox meta in a file and tarball the model and meta
    nbox_meta = {
      "metadata": nbox_meta,
      "spec": {
        "category": self.category,
        "model_key": self.model_key,
        "model_name": model_name,
        "src_framework": self.__framework,
        "export_type": export_type,
        "convert_args": convert_args
      },
    }
    meta_path = utils.join(export_folder, f"{model_name}.json")
    with open(meta_path, "w") as f:
      f.write(json.dumps(nbox_meta))

    nbx_path = os.path.join(export_folder, f"{model_name}.nbox")
    with tarfile.open(nbx_path, "w|gz") as tar:
      tar.add(export_model_path, arcname=os.path.basename(export_model_path))
      tar.add(meta_path, arcname=os.path.basename(meta_path))

    # remove the files
    os.remove(export_model_path)
    os.remove(meta_path)

    if return_meta:
      return nbx_path, nbox_meta
    return nbx_path

  @classmethod
  def deserialise(cls, filepath, verbose=False):
    """This is the counterpart of ``serialise``, it deserialises the model from the .nbox file.

    Args:
      nbx_path (str): path to the .nbox file
    """
    if not tarfile.is_tarfile(filepath) or not filepath.endswith(".nbox"):
      raise ValueError(f"{filepath} is not a valid .nbox file")

    with tarfile.open(filepath, "r:gz") as tar:
      folder = utils.join(gettempdir(), os.path.split(filepath)[-1].split(".")[0])
      tar.extractall(folder)

    files = glob(utils.join(folder, "*"))
    nbox_meta, nbox_meta_path, model_path = None, None, None
    for f in files:
      ext = f.split(".")[-1]
      if ext == "json":
        nbox_meta_path = f
        with open(f, "r") as f:
          nbox_meta = json.load(f)
      elif ext in ["onnx", "pkl", "pt", "torchscript"]:
        model_path = f

    logger.info(f"nbox_meta: {nbox_meta_path}")
    logger.info(f"model_path: {model_path}")
    if not (nbox_meta or model_path):
      shutil.rmtree(folder)
      raise ValueError(f"{filepath} is not a valid .nbox file")

    export_type = nbox_meta["spec"]["export_type"]
    src_framework = nbox_meta["spec"]["src_framework"]
    category = nbox_meta["spec"]["category"]

    try:
      if export_type == "onnx":
        import onnxruntime
        model = onnxruntime.InferenceSession(model_path)
      elif src_framework == "pt":
        if export_type == "torchscript":
          import torch
          model = torch.jit.load(model_path, map_location="cpu")
      elif src_framework == "sk":
        if export_type == "pkl":
          with open(model_path, "rb") as f:
            import joblib
            model = joblib.load(f)
    except Exception as e:
      raise ValueError(f"{export_type} not supported, are you missing packages? {e}")

    model = cls(model_or_model_url=model, category=category, nbox_meta=nbox_meta, verbose=verbose)
    shutil.rmtree(folder)
    return model

  def deploy(
    self,
    input_object,
    model_name=None,
    wait_for_deployment=False,
    runtime="onnx",
    deployment_type="nbox",
    deployment_id=None,
    deployment_name=None,
  ):
    """NBX-Deploy `read more <https://nimbleboxai.github.io/nbox/nbox.model.html>`_

    This deploys the current model onto our managed K8s clusters. This tight product service integration
    is very crucial for us and is the best way to make deploy a model for usage.

    Raises appropriate assertion errors for strict checking of inputs

    Args:
      input_object (Any): input to be processed
      model_name (str, optional): custom model name for this model
      cache_dir (str, optional): custom caching directory
      wait_for_deployment (bool, optional): wait for deployment to complete
      runtime (str, optional): runtime to use for deployment should be one of ``["onnx", "torchscript"]``, default is ``onnx``
      deployment_type (str, optional): deployment type should be one of ``['ovms2', 'nbox']``, default is ``nbox``
      deployment_id (str, optional): ``deployment_id`` to put this model under, if you do not pass this
        it will automatically create a new deployment check `platform <https://nimblebox.ai/oneclick>`_
        for more info or check the logs.
      deployment_name (str, optional): if ``deployment_id`` is not given and you want to create a new
        deployment group (ie. webserver will create a new ``deployment_id``) you can tell what name you
        want, be default it will create a random name.
    """
    # First Step: check the args and see if conditionals are correct or not
    def __check_conditionals():
      assert self.__framework != "nbx", "This model is already deployed on the cloud"
      assert deployment_type in ["ovms2", "nbox"], f"Only OpenVino and Nbox-Serving is supported got: {deployment_type}"
      if self.__framework == "sklearn":
        assert deployment_type == "nbox", "Only ONNX Runtime is supported for scikit-learn Framework"
      if deployment_type == "ovms2":
        assert runtime == "onnx", "Only ONNX Runtime is supported for OVMS2 Framework"
      if deployment_id and deployment_name:
        raise ValueError("deployment_id and deployment_name cannot be used together, pass only id")

    # perform sanity checks on the input values
    __check_conditionals()

    export_model_path, nbox_meta = self.serialise(
      input_object,
      model_name = model_name,
      export_type = runtime,
      generate_ov_args = deployment_type == "ovms2",
      return_meta = True
    )

    nbox_meta["spec"]["deployment_type"] = deployment_type
    nbox_meta["spec"]["deployment_id"] = deployment_id
    nbox_meta["spec"]["deployment_name"] = deployment_name

    # OCD baby!
    return deploy_model(
      export_model_path=export_model_path,
      nbox_meta=nbox_meta,
      wait_for_deployment=wait_for_deployment,
    )<|MERGE_RESOLUTION|>--- conflicted
+++ resolved
@@ -5,11 +5,6 @@
 import shutil
 import inspect
 import tarfile
-<<<<<<< HEAD
-import numpy as np
-=======
-import requests
->>>>>>> 7f32e0ff
 from glob import glob
 from tempfile import gettempdir
 
