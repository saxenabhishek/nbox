import os
import json

from nbox.utils import get_random_name
from nbox.network import one_click_deploy
from nbox.user import get_access_token, create_secret_file, reinit_secret


def deploy(
    config_path: str = None,
    model_path: str = None,
    model_name: str = None,
    nbox_meta: str = None,
    deployment_type: str = None,
    convert_args: str = None,
    wait_for_deployment: bool = False,
    print_in_logs: bool = False,
    username: str = None,
    password: str = None,
    nbx_home_url="https://nimblebox.ai",
):
    r"""Deploy a model from nbox CLI. Add this to your actions and see the magic happen!
    If you are using a config file then data will be loaded from there and other kwargs will be ignored.

    Args:
        config_path (str, optional): path to your config file, if provided, everything else is ignored
        model_path (str, optional): path to your model
        model_name (str, optional): name of your model
        nbox_meta ([str, dict], optional): path to your nbox_meta json file, if None tries to find by replacing
          ``model_path`` extension with ``.json`` or can be a dict if using ``config_path``
        deployment_type (str, optional): type of deployment, can be one of: ovms2, nbox
        convert_args (str, optional): if using ovms2 deployment type, you must pass convertion CLI args
        wait_for_deployment (bool, optional): wait for deployment to finish, if False this behaves async
        print_in_logs (bool, optional): print logs in stdout
        username (str, optional): your NimbleBox.ai username
        password (str, optional): your password for corresponding ``username``

    Usage:
        Convert each ``kwarg`` to ``--kwarg`` for CLI. eg. if you want to pass value for ``model_path`` \
            in cli it becomes like ``... --model_path="my_model_path" ...``

    Raises:
        ValueError: if ``deployment_type`` is not supported
        AssertionError: if model path is not found or ``nbox_meta`` is incorrect
        Exception: if ``deployment_type == "ovms2"`` but ``convert_args`` is not provided
    """
    from nbox.user import secret  # it can refresh so add it in the method

    if secret is None or secret.get("access_token", None) == None:
        # if secrets file is not found
        assert username != None and password != None, "secrets.json not found need to provide username password for auth"
        access_token = get_access_token(nbx_home_url, username, password)
        create_secret_file(username, access_token, nbx_home_url)
        reinit_secret()  # reintialize secret variable as it will be used everywhere

    if config_path != None:
        with open(config_path, "r") as f:
            config = json.load(f)
        deploy(**config)

    else:
        # is model path valid and given
        if not os.path.exists(model_path):
            assert os.path.exists(model_path), "model path not found"

        # check if nbox_meta is correct
        if nbox_meta == None:
            nbox_meta = ".".join(model_path.split(".")[:-1]) + ".json"
            print("Trying to find:", nbox_meta)
            assert os.path.exists(nbox_meta), "nbox_meta not provided"
        else:
            raise ValueError

        if isinstance(nbox_meta, str):
            if not os.path.exists(nbox_meta):
                raise ValueError(f"Nbox meta path {nbox_meta} does not exist. see nbox.Model.get_nbox_meta()")
            with open(nbox_meta, "r") as f:
                nbox_meta = json.load(f)
        else:
            assert isinstance(nbox_meta, dict), "nbox_meta must be a dict"

        # validation of deployment_type
        assert deployment_type in ["ovms2", "nbox"], "Deployment type must be one of: ovms2, nbox"
        if deployment_type == "ovms2":
            assert convert_args is not None, (
                "Please provide convert args when using OVMS deployment, "
                "use nbox.Model.deploy(deployment_type == 'ovms2') if you are unsure!"
            )

        # one click deploy
<<<<<<< HEAD
        endpoint, key = one_click_deploy(model_path, deployment_type, nbox_meta, model_name, wait_for_deployment, convert_args)
=======
        model_name = get_random_name().replace("-", "_") if model_name == None else model_name
        endpoint, key = one_click_deploy(
            export_model_path=model_path,
            model_name=model_name,
            deployment_type=deployment_type,
            nbox_meta=nbox_meta,
            wait_for_deployment=wait_for_deployment,
            convert_args=convert_args,
        )
>>>>>>> 553c86a4

        # print to logs if needed
        if wait_for_deployment and print_in_logs:
            print(" Endpoint:", endpoint)
            print("Model Key:", key)<|MERGE_RESOLUTION|>--- conflicted
+++ resolved
@@ -88,19 +88,8 @@
             )
 
         # one click deploy
-<<<<<<< HEAD
+        model_name = get_random_name().replace("-", "_") if model_name == None else model_name
         endpoint, key = one_click_deploy(model_path, deployment_type, nbox_meta, model_name, wait_for_deployment, convert_args)
-=======
-        model_name = get_random_name().replace("-", "_") if model_name == None else model_name
-        endpoint, key = one_click_deploy(
-            export_model_path=model_path,
-            model_name=model_name,
-            deployment_type=deployment_type,
-            nbox_meta=nbox_meta,
-            wait_for_deployment=wait_for_deployment,
-            convert_args=convert_args,
-        )
->>>>>>> 553c86a4
 
         # print to logs if needed
         if wait_for_deployment and print_in_logs:
