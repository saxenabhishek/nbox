"""
NimbleBox LMAO is our general purpose observability tool for any kind of computation you might have.
"""

# f"{lmao.project_id}/{lmao.run.experiment_id}/model.pkl"
# drift detection and all
# run.log_dataset(
#     dataset_name='train',
#     features=X_train,
#     predictions=y_pred_train,
#     actuals=y_train,
# )
# run.log_dataset(
#     dataset_name='test',
#     features=X_test,
#     predictions=y_pred_test,
#     actuals=y_test,
# )

import os
import re
import sys
import shlex
import zipfile
from git import Repo
from json import dumps
from functools import lru_cache
from requests import Session
from typing import Dict, Any, List, Optional, Union
from subprocess import Popen
from google.protobuf.field_mask_pb2 import FieldMask

import nbox.utils as U
from nbox import Instance
from nbox.utils import logger, SimplerTimes
from nbox.auth import secret, ConfigString
from nbox.nbxlib.tracer import Tracer
from nbox.relics import RelicsNBX
from nbox.jobs import Job, upload_job_folder
from nbox.hyperloop.common_pb2 import Resource
from nbox.init import nbox_grpc_stub
from nbox.messages import message_to_dict
from nbox.hyperloop.nbox_ws_pb2 import UpdateJobRequest
from nbox.hyperloop.job_pb2 import Job as JobProto
from nbox.hyperloop.common_pb2 import NBXAuthInfo

# all the sublime -> hyperloop stuff
from nbox.sublime.lmao_rpc_client import (
  LMAO_Stub, # main stub class
  Record, File, FileList, AgentDetails, RunLog,
  Run, InitRunRequest, ListProjectsRequest
)
from nbox.observability.system import SystemMetricsLogger


"""
functional components of LMAO
"""

@lru_cache()
def get_lmao_stub(username: str, workspace_id: str) -> LMAO_Stub:
  # prepare the URL
  id_or_name = f"monitoring-{workspace_id}"
  logger.info(f"Instance id_or_name: {id_or_name}")
  logger.debug(f"workspace_id: {workspace_id}")
  instance = Instance(id_or_name, workspace_id = workspace_id)
  try:
    open_data = instance.open_data
  except AttributeError:
    raise Exception(f"Is instance '{instance.project_id}' running?")
  build = "build"
  if "app.c." in secret.get("nbx_url"):
    build = "build.c"
  url = f"https://server-{open_data['url']}.{build}.nimblebox.ai/"
  logger.debug(f"URL: {url}")

  # create a session with the auth header
  _session = Session()
  _session.headers.update({
    "NBX-TOKEN": open_data["token"],
    "X-NBX-USERNAME": username,
  })

  # define the stub
  # self.lmao = LMAO_Stub(url = "http://127.0.0.1:8080", session = Session()) # debug
  lmao_stub = LMAO_Stub(url = url, session = _session)
  return lmao_stub

def get_record(k: str, v: Union[int, float, str]) -> Record:
  """Function to create a Record protobuf object from a key and value."""
  _tv = type(v)
  assert _tv in [int, float, str], f"[key = {k}] '{_tv}' is not a valid type"
  _vt = {
    int: Record.DataType.INTEGER,
    float: Record.DataType.FLOAT,
    str: Record.DataType.STRING,
  }[_tv]
  record = Record(key = k, value_type = _vt)
  if _tv == int:
    record.integer_data.append(v)
  elif _tv == float:
    record.float_data.append(v)
  elif _tv == str:
    record.string_data.append(v)
  return record

def get_git_details(folder):
  """If there is a .git folder in the folder, return some details for that."""
  repo = Repo(folder)

  # check for any unstaged files
  uncommited_files = {}
  diff = repo.index.diff(None)
  for f in diff:
    path = f.a_path or f.b_path # when new file is added, a_path is None
    uncommited_files[path] = f.change_type
  if uncommited_files:
    logger.warning(f"Uncommited files: {uncommited_files}")

  # get the remote url
  try:
    remote_url = repo.remote().url

    # clean the remote_url because it can sometimes contain the repo token as well.
    # this can become security hazard. so if you have an example, that is not suppported:
    #   go ahead, make a PR!
    if "github.com" in remote_url:
      remote_url = re.sub(r"ghp_\w+@", "", remote_url)
  except ValueError:
    remote_url = None

  # get the size of the repository
  size = None
  for line in repo.git.count_objects("-v").splitlines():
    if line.startswith("size:"):
      size = int(line[len("size:") :].strip())
  if size > (1 << 30):
    logger.warning(f"Repository size over 1GB, you might want to work on it")

  return {
    "remote_url": remote_url,
    "branch": repo.active_branch.name,
    "commit": repo.head.commit.hexsha,
    "uncommited_files": uncommited_files,
    "untracked_files": repo.untracked_files,
    "size": size,
  }

"""
Client library that the user will use to interact with the LMAO server.
"""

class _lmaoConfig:
  kv = {}
  def set(
    workspace_id: str = "",
    project_id: Optional[str] = "",
    project_name: Optional[str] = "",
    experiment_id: Optional[str] = "",
    metadata: Dict[str, Any] = {},
    save_to_relic: bool = False,
    enable_system_monitoring: bool = False,
    store_git_details: bool = True,
    args = (),
    kwargs = {},
  ) -> None:
    _lmaoConfig.kv = {
      "workspace_id": workspace_id,
      "project_id": project_id,
      "project_name": project_name,
      "experiment_id": experiment_id,
      "metadata": metadata,
      "save_to_relic": save_to_relic,
      "enable_system_monitoring": enable_system_monitoring,
      "store_git_details": store_git_details,
      "args": args,
      "kwargs": kwargs,
    }

  def clear() -> None:
    _lmaoConfig.kv = {}

  def json() -> str:
    # return dumps({k:v for k,v in _lmaoConfig.kv.items() if k not in ["args", "kwargs"]})
    return dumps(_lmaoConfig.kv)


class Lmao():
  def __init__(
    self,
    project_name: Optional[str] = "",
    project_id: Optional[str] = "",
    experiment_id: Optional[str] = "",
    metadata: Dict[str, Any] = {},
    save_to_relic: bool = False,
    enable_system_monitoring: bool = False,
    store_git_details: bool = True,
    workspace_id: str = "",
  ) -> None:
    """`Lmao` is the client library for using NimbleBox Monitoring. It talks to your monitoring instance running on your build
    and stores the information in the `project_name` or `project_id`. This object inherently doesn't care what you are actually
    logging and rather concerns itself with ensuring storage.

    **Note**: All arguments are optional, if the _lmaoConfig is set.
    
    Args:
      project_name (str, optional): The name of the project. Defaults to "".
      project_id (str, optional): The id of the project. Defaults to "".
      experiment_id (str, optional): The id of the experiment. Defaults to "".
      metadata (Dict[str, Any], optional): Any metadata that you want to store. Defaults to {}.
      save_to_relic (bool, optional): Whether to save the data to the relic. Defaults to False.
      enable_system_monitoring (bool, optional): Whether to enable system monitoring. Defaults to False.
      store_git_details (bool, optional): Whether to store git details. Defaults to True.
      workspace_id (str, optional): The id of the workspace. Defaults to "".
    """

    self.config = _lmaoConfig.kv

    if _lmaoConfig.kv:
      # load all the values from the config
      project_name = _lmaoConfig.kv["project_name"]
      project_id = _lmaoConfig.kv["project_id"]
      experiment_id = _lmaoConfig.kv["experiment_id"]
      metadata = _lmaoConfig.kv["metadata"]
      save_to_relic = _lmaoConfig.kv["save_to_relic"]
      enable_system_monitoring = _lmaoConfig.kv["enable_system_monitoring"]
      store_git_details = _lmaoConfig.kv["store_git_details"]
      workspace_id = _lmaoConfig.kv["workspace_id"]

    self.project_name = project_name
    self.project_id = project_id
    self.experiment_id = experiment_id
    self.metadata = metadata
    self.save_to_relic = save_to_relic
    self.enable_system_monitoring = enable_system_monitoring
    self.store_git_details = store_git_details
    self.workspace_id = workspace_id or secret.get(ConfigString.workspace_id)
    
    # now set the supporting keys
    self.nbx_job_folder = U.env.NBOX_JOB_FOLDER("")
    self._total_logged_elements = 0 # this variable keeps track for logging
    self.completed = False
    self.tracer = None
    self.username = secret.get("username")
    self.relic: RelicsNBX = None
    self.system_monitoring: SystemMetricsLogger = None
    self._nbx_run_id = None
    self._nbx_job_id = None

    # create connection and initialise the run
    self._init(project_name, project_id, config = metadata)

  def __del__(self):
    if self.system_monitoring is not None:
      self.system_monitoring.stop()

  def _get_name_id(self, project_id: str = None, project_name: str = None):
    matching_projects = self.lmao.list_projects(
      ListProjectsRequest(
        workspace_id = self.workspace_id,
        project_id_or_name = project_id if project_id else project_name,
      )
    )

    # case for one matching project
    if len(matching_projects.projects) == 1:
      project_name = matching_projects.projects[0].project_name
      project_id = matching_projects.projects[0].project_id
    elif len(matching_projects.projects) > 1:
      if project_id:
        logger.error(f"Multiple entries for {project_id} found, something went wrong from our side.")
        raise Exception(f"Database duplicate entry for project_id: {project_id}")
      else:
        logger.error(f"Project '{project_name}' found multiple times, please use project_id instead.")
        raise Exception("Ambiguous project name, please use project_id instead.")
    else:
      # case for no matching projects returned
      # means we have to initialise this project first and then we will pull the details after the init_run
      if project_id:
        raise Exception(f"Project with id {project_id} not found, please create a new one with project_name")
      logger.info(f"Project '{project_name}' not found, will create a new one.")

    return project_id, project_name

  def _init(self, project_name, project_id, config: Dict[str, Any] = {}):
    # create a tracer object that will load all the information
    tracer = Tracer(start_heartbeat = False)
    self._nbx_run_id = tracer.run_id
    self._nbx_job_id = tracer.job_id
    del tracer
    self.lmao = get_lmao_stub(self.username, self.workspace_id)

    # do a quick lookup and see if the project exists, if not, create it
    if self.config:
      project_id = self.config["project_id"]
      project_name = self.config["project_name"]
    else:
      if project_id:
        project_id, project_name = self._get_name_id(project_id=project_id)
        if not project_id:
          raise Exception(f"Project with id {project_id} not found, please create a new one with project_name")
      elif project_name:
        project_id, project_name = self._get_name_id(project_name=project_name)
        if not project_id:
          logger.info(f"Project '{project_name}' not found, create one from dashboard.")
      else:
        raise Exception("provide either `project_id` or `project_name`")

    # this is the config value that is used to store data on the plaform, user cannot be allowed to have
    # like a full access to config values
    log_config: Dict[str, Any] = {
      "user_config": config
    }

    # check if the current folder from where this code is being executed has a .git folder
    # NOTE: in case of NBX-Jobs the current folder ("./") is expected to contain git by default
    log_config["git"] = None
    if os.path.exists(".git") and self.store_git_details:
      log_config["git"] = get_git_details("./")

    # continue as before
    self._agent_details = AgentDetails(
      type = AgentDetails.NBX.JOB,
      nbx_job_id = self._nbx_job_id or "",
      nbx_run_id = self._nbx_run_id or "",
    )

    if self.experiment_id:
      run_details = self.lmao.get_run_details(Run(experiment_id = self.experiment_id, project_id=project_id))
      if not run_details:
        # TODO: Make a custom exception of this
        raise Exception("Server Side exception has occurred, Check the log for details")
      if run_details.experiment_id:
        # means that this run already exists so we need to make an update call
        ack = self.lmao.update_run_status(Run(
          project_id = project_id,
          experiment_id = run_details.experiment_id,
          agent = self._agent_details,
          update_keys = ["agent"],
        ))
        if not ack.success:
          raise Exception(f"Failed to update run status! {ack.message}")
    else:
      run_details = self.lmao.init_run(
        InitRunRequest(
          agent_details=self._agent_details,
          created_at = SimplerTimes.get_now_i64(),
          project_name = project_name,
          project_id = project_id,
          config = dumps(log_config),
        )
      )

    self.project_name = project_name
    self.project_id = run_details.project_id
    self.metadata = config

    self.run = run_details
    logger.info(f"Created a new LMAO run")
    logger.info(f" project: {self.project_name} ({self.project_id})")
    logger.info(f"      id: {self.run.experiment_id}")
    logger.info(f"    link: https://app.nimblebox.ai/workspace/{self.workspace_id}/monitoring/{self.project_id}/{self.run.experiment_id}")

    # now initialize the relic
    if self.save_to_relic:
      # The relic will be the project id
      self.relic = RelicsNBX("experiments", self.workspace_id, create = True)
      logger.info(f"Will store everything in folder: {self.experiment_prefix}")

    # system metrics monitoring, by default is enabled optionally turn it off
    if self.enable_system_monitoring:
      self.system_monitoring = SystemMetricsLogger(self)
      self.system_monitoring.start()

  @property
  def experiment_prefix(self):
    prefix = f"{self.project_name}/{self.run.experiment_id}/"
    return prefix

  """The functions below are the ones supposed to be used."""

  @lru_cache(maxsize=1)
  def get_relic(self):
    """Get the underlying Relic for more advanced usage patterns."""
    return RelicsNBX("experiments", self.workspace_id, create = True, prefix = f"{self.project_name}/{self.run.experiment_id}")

  def log(self, y: Dict[str, Union[int, float, str]], step = None, *, log_type: str = RunLog.LogType.USER):
    """Log a single level dictionary to the platform at any given step. This function does not really care about the
    information that is being logged, it just logs it to the platform."""
    if self.completed:
      raise Exception("Run already completed, cannot log more data!")

    step = step if step is not None else SimplerTimes.get_now_i64()
    if step < 0:
      raise Exception("Step must be <= 0")
    run_log = RunLog(experiment_id = self.run.experiment_id, project_id=self.project_id, log_type=log_type)
    for k,v in y.items():
      # TODO:@yashbonde replace Record with RecordColumn
      record = get_record(k, v)
      record.step = step
      run_log.data.append(record)

    ack = self.lmao.on_log(run_log)
    if not ack.success:
      logger.error("  >> Server Error")
      for l in ack.message.splitlines():
        logger.error("  " + l)
      raise Exception("Server Error")

    self._total_logged_elements += 1

  def save_file(self, *files: List[str]):
    """
    Register a file save. User should be aware of some structures that we follow for standardizing the data.
    All the experiments are going to be tracked under the following pattern:

    #. `relic_name` is going to be the experiment ID, so any changes to the name will not affect relic storage
    #. `{experiment_id}(_{job_id}@{experiment_id})` is the name of the folder which contains all the artifacts in the experiment.

    If relics is not enabled, this function will simply log to the LMAO DB.

    dk.save_file("foo.t", "/bar/", "baz.t", "/bar/roo/")
    """
    logger.info(f"Saving files: {files}")

    # manage all the complexity of getting the list of RelicFile
    all_files = []
    for folder_or_file in files:
      if os.path.isfile(folder_or_file):
        all_files.append(folder_or_file)
      elif os.path.isdir(folder_or_file):
        all_files.extend(U.get_files_in_folder(folder_or_file, self.username, self.workspace_id))
      else:
        raise Exception(f"File or Folder not found: {folder_or_file}")

    logger.debug(f"Storing {len(all_files)} files")
    if self.save_to_relic:
      relic = self.get_relic()
      logger.info(f"Uploading files to relic: {relic}")
      for f in all_files:
        relic.put(f)

<<<<<<< HEAD
    # # log the files in the LMAO DB for sanity
    # fl = FileList(experiment_id = self.run.experiment_id)
    # fl.files.extend([File(relic_file = RelicFile(name = x)) for x in all_files])
    # self.lmao.on_save(_FileList = fl)
    # self.lmao.on_save()
=======
    # TODO: @yashbonde log the files in the LMAO DB for sanity, currently this is a no-op, keeping it here so one day
    # when we add something cool we can use this
    # fl = FileList(experiment_id = self.run.experiment_id)
    # fl.files.extend([File(relic_file = RelicFile(name = x)) for x in all_files])
    # self.lmao.on_save(fl)
>>>>>>> 9d83e9e8

  def end(self):
    """End the run to declare it complete. This is more of a convinience function than anything else. For example when you
    are monitoring a live API you may never know when the experiment is complete. This function locks the experiment name
    so it can't be modified."""
    if self.completed:
      logger.error("Run already completed, cannot end it again!")
      return None

    logger.info("Ending run")
    ack = self.lmao.on_train_end(self.run)
    if not ack.success:
      logger.error("  >> Server Error")
      for l in ack.message.splitlines():
        logger.error("  " + l)
      raise Exception("Server Error")
    self.completed = True
    if self.enable_system_monitoring:
      self.system_monitoring.stop()

"""
For some Experiences you want to have CLI control so this class manages that

lmao upload fp:fn project_name_or_id
lmao trigger project_name_or_id
lmao open project_name_or_id
"""

@lru_cache()
def get_project_name_id(project_name_or_id: str, workspace_id: str):
  username = secret.get("username")
  lmao_stub = get_lmao_stub(username, workspace_id)
  out = lmao_stub.list_projects(ListProjectsRequest(workspace_id=workspace_id, project_id_or_name=project_name_or_id))
  if not out.projects:
    logger.error(f"Project: {project_name_or_id} not found")
    logger.error(f"Will automatically create one")
    name = project_name_or_id
    id = None
  elif len(out.projects) > 1:
    raise ValueError(f"Multiple projects found for: {project_name_or_id}")
  else:
    p = out.projects[0]
    name = p.project_name
    id = p.project_id
  return name, id


class LmaoCLI:
  # This class will only manage the things that need to talk to the DB and everything else is offloaded
  def upload(
    self,
    init_path: str,
    project_name_or_id: str,
    workspace_id: str = "",
    trigger: bool = False,

    # all the arguments for the git thing
    untracked: bool = False,
    untracked_no_limit: bool = False,

    # all the things for resources
    resource_cpu: str = "100m",
    resource_memory: str = "128Mi",
    resource_disk_size: str = "1Gi",
    resource_gpu: str = "none",
    resource_gpu_count: str = "0",
    resource_timeout: int = 120_000,
    resource_max_retries: int = 2,

    # the following arguments are used for the initialisation of lmao class
    save_to_relic: bool = True,
    enable_system_monitoring: bool = False,

    # the following things are needed for the different modules in the process
    relics_kwargs: Dict[str, Any] = {},

    # any other things to pass to the function / class being called
    **run_kwargs
  ):
    """Upload and register a new run for a NBX-LMAO project.

    Args:
      init_path (str): This can be a path to a `folder` or can be optionally of the structure `fp:fn` where `fp`
        is the path to the file and `fn` is the function name.
      project_name_or_id (str): The name or id of the LMAO project.
      workspace_id (str, optional): If nor provided, defaults to global config
      trigger (bool, optional): Defaults to False. If True, will trigger the run after uploading.
      untracked (bool, optional): If True, then untracked files below 1MB will also be zipped and uploaded. Defaults to False.
      untracked_no_limit (bool, optional): If True, then all untracked files will also be zipped and uploaded. Defaults to False.
      resource_cpu (str, optional): Defaults to "100m". The CPU resource to allocate to the run.
      resource_memory (str, optional): Defaults to "128Mi". The memory resource to allocate to the run.
      resource_disk_size (str, optional): Defaults to "1Gi". The disk size resource to allocate to the run.
      resource_gpu (str, optional): Defaults to "none". The GPU resource to use.
      resource_gpu_count (str, optional): Defaults to "0". Number of GPUs allocated to the experiment.
      resource_timeout (int, optional): Defaults to 120_000. The timeout between two consecutive runs, honoured but not guaranteed.
      resource_max_retries (int, optional): Defaults to 2. The maximum number of retries for a run.
      **run_kwargs: These are the kwargs that will be passed to your Operator.
    """
    # reconstruct the entire CLI command so we can show it in the UI
    workspace_id = workspace_id or secret.get(ConfigString.workspace_id)
    reconstructed_cli_comm = (
      f"nbx lmao upload '{init_path}' '{project_name_or_id}'"
      f" --workspace_id '{workspace_id}'"
      f" --resource_cpu '{resource_cpu}'"
      f" --resource_memory '{resource_memory}'"
      f" --resource_disk_size '{resource_disk_size}'"
      f" --resource_gpu '{resource_gpu}'"
      f" --resource_gpu_count '{resource_gpu_count}'"
      f" --resource_timeout {resource_timeout}"
      f" --resource_max_retries {resource_max_retries}"
    )
    if trigger:
      reconstructed_cli_comm += " --trigger"
    if untracked:
      reconstructed_cli_comm += " --untracked"
    if untracked_no_limit:
      reconstructed_cli_comm += " --untracked_no_limit"
    if save_to_relic:
      reconstructed_cli_comm += " --save_to_relic"
    if enable_system_monitoring:
      reconstructed_cli_comm += " --enable_system_monitoring"

    if resource_max_retries < 1:
      logger.error(f"max_retries must be >= 1. Got: {resource_max_retries}\n  Fix: set --max_retries=2")
      raise ValueError()

    # uncommenting these since it can contain sensitive information, kept just in case for taking dictionaries as input
    # if relics_kwargs:
    #   rks = str(relics_kwargs).replace("'", "")
    #   reconstructed_cli_comm += f" --relics_kwargs '{rks}'"
    
    for k, v in run_kwargs.items():
      if type(v) == bool:
        reconstructed_cli_comm += f" --{k}"
      else:
        reconstructed_cli_comm += f" --{k} '{v}'"
    logger.debug(f"command: {reconstructed_cli_comm}")

    # clean user args
    resource_gpu_count = str(resource_gpu_count)
    if untracked_no_limit and not untracked:
      logger.debug("untracked_no_limit is True but untracked is False. Setting untracked to True")
      untracked = True

    # first step is to get all the relevant information from the DB
    workspace_id = workspace_id or secret.get(ConfigString.workspace_id)
    project_name, project_id = get_project_name_id(project_name_or_id, workspace_id)
    logger.info(f"Project: {project_name} ({project_id})")

    # create a call init run and get the experiment metadata
    init_folder, _ = os.path.split(init_path)
    init_folder = init_folder or "."
    if os.path.exists(U.join(init_folder, ".git")):
      git_det = get_git_details(init_folder)
    else:
      git_det = {}


    job_name = "nbxj_" + project_name[:15]
    job = Job(job_name = job_name, workspace_id = workspace_id)
    lmao_stub = get_lmao_stub(secret.get("username"), workspace_id)

    _metadata = {
      "user_config": run_kwargs,
      "git": git_det,
      "resource": message_to_dict(Resource(
        cpu = resource_cpu,
        memory = resource_memory,
        disk_size = resource_disk_size,
        gpu = resource_gpu,
        gpu_count = resource_gpu_count,
        timeout = resource_timeout,
        max_retries = resource_max_retries,
      )),
      "cli": reconstructed_cli_comm,
      "lmao": {
        "save_to_relic": save_to_relic,
        "enable_system_monitoring": enable_system_monitoring,
      }
    }

    run = lmao_stub.init_run(InitRunRequest(
      agent_details = AgentDetails(
        type = AgentDetails.NBX.JOB,
        nbx_job_id = job.id, # run id will have to be updated from the job
      ),
      created_at = SimplerTimes.get_now_i64(),
      config = dumps(_metadata),
      project_id = project_id,
      project_name = project_name,
    ))
    if not project_id:
      logger.info(f"Project {project_name} created with id: {run.project_id}")
    logger.info(f"Run ID: {run.experiment_id}")

    # connect to the relic
    r_keys = set(relics_kwargs.keys())
    valid_keys = {"bucket_name", "region", "nbx_resource_id", "nbx_integration_token"}
    extra_keys = r_keys - valid_keys
    if extra_keys:
      logger.error("Unknown arguments found:\n  * " + "\n  * ".join(extra_keys))
      raise RuntimeError("Unknown arguments found in the Relic")
    relic = RelicsNBX(LMAO_RELIC_NAME, workspace_id = workspace_id, create = True, **relics_kwargs)

    # create a git patch and upload it to relics
    if git_det:
      _zf = U.join(init_folder, "untracked.zip")
      zip_file = zipfile.ZipFile(_zf, "w", zipfile.ZIP_DEFLATED)
      patch_file = U.join(init_folder, "nbx_auto_patch.diff")
      f = open(patch_file, "w")
      Popen(shlex.split(f"git diff {' '.join(git_det['uncommited_files'])}"), stdout=f, stderr=sys.stderr).wait()
      f.close()
      zip_file.write(patch_file, arcname = patch_file)
      if untracked:
        untracked_files = git_det["untracked_files"] # what to do with these?
        if untracked_files:
          # see if any file is larger than 10MB and if so, warn the user
          warn_once = False
          for f in untracked_files:
<<<<<<< HEAD
            if not warn_once and os.path.getsize(f) > 1e7 and not untracked_no_limit:
              logger.warning(f"There are files larger than 10MB and will not be available")
              logger.warning("  Fix: use git to track the file, avoid large files")
=======
            if os.path.getsize(f) > 1e7 and not untracked_no_limit:
              logger.warning(f"File: {f} is larger than 10MB and will not be available in sync")
              logger.warning("  Fix: use git to track small files, avoid large files")
              logger.warning("  Fix: nbox.Relics can be used to store large files")
>>>>>>> 9d83e9e8
              logger.warning("  Fix: use --untracked-no-limit to upload all files")
              warn_once = True
              continue
            zip_file.write(f, arcname = f)
      relic.put_to(_zf, f"{project_name}/{run.experiment_id}/git.zip")
      os.remove(_zf)
      os.remove(patch_file)

    # tell the server that this run is being scheduled so atleast the information is visible on the dashboard
    upload_job_folder(
      "job",
      init_folder = init_path,
      name = "nbxj_" + project_name[:15], # keep only 20 chars

      # pass along the resource requirements
      resource_cpu = resource_cpu,
      resource_memory = resource_memory,
      resource_disk_size = resource_disk_size,
      resource_gpu = resource_gpu,
      resource_gpu_count = resource_gpu_count,
      resource_timeout = resource_timeout,
      resource_max_retries = resource_max_retries,
    )

    if trigger:
      logger.debug(f"Running job '{job.name}' ({job.id})")

      # create the serialisable config
      _lmaoConfig.clear()
      _lmaoConfig.set(
        workspace_id = workspace_id,
        project_name = run.project_name,
        project_id = run.project_id,
        experiment_id = run.experiment_id,
        metadata = _metadata,
        save_to_relic = save_to_relic,
        enable_system_monitoring = enable_system_monitoring,
        args = (),
        kwargs = run_kwargs,
      )
      
      # from pprint import pprint
      # pprint(_lmaoConfig.kv)
      # exit()

      # put the items in the relic and create a tag from it
      fp = f"{project_name}/{run.experiment_id}"
      relic.put_object(fp+"/init.pkl", _lmaoConfig.kv)
      tag = f"{LMAO_JOB_TYPE_PREFIX}-{fp}"
      logger.info(f"Run tag: {tag}")
      job.trigger(tag)

      # clear so the rest of the program doesn't get affected
      _lmaoConfig.clear()

    # finally print the location of the run where the users can track this
    logger.info(f"Run location: https://app.nimblebox.ai/workspace/{workspace_id}/monitoring/{project_id}/{run.experiment_id}")

# do not change these it can become a huge pain later on
LMAO_RELIC_NAME = "experiments"
LMAO_JOB_TYPE_PREFIX = "NBXLmao"
LMAO_ENV_VAR_PREFIX = "LMAO_"<|MERGE_RESOLUTION|>--- conflicted
+++ resolved
@@ -440,19 +440,11 @@
       for f in all_files:
         relic.put(f)
 
-<<<<<<< HEAD
-    # # log the files in the LMAO DB for sanity
-    # fl = FileList(experiment_id = self.run.experiment_id)
-    # fl.files.extend([File(relic_file = RelicFile(name = x)) for x in all_files])
-    # self.lmao.on_save(_FileList = fl)
-    # self.lmao.on_save()
-=======
     # TODO: @yashbonde log the files in the LMAO DB for sanity, currently this is a no-op, keeping it here so one day
     # when we add something cool we can use this
     # fl = FileList(experiment_id = self.run.experiment_id)
     # fl.files.extend([File(relic_file = RelicFile(name = x)) for x in all_files])
     # self.lmao.on_save(fl)
->>>>>>> 9d83e9e8
 
   def end(self):
     """End the run to declare it complete. This is more of a convinience function than anything else. For example when you
@@ -672,16 +664,10 @@
           # see if any file is larger than 10MB and if so, warn the user
           warn_once = False
           for f in untracked_files:
-<<<<<<< HEAD
-            if not warn_once and os.path.getsize(f) > 1e7 and not untracked_no_limit:
-              logger.warning(f"There are files larger than 10MB and will not be available")
-              logger.warning("  Fix: use git to track the file, avoid large files")
-=======
             if os.path.getsize(f) > 1e7 and not untracked_no_limit:
               logger.warning(f"File: {f} is larger than 10MB and will not be available in sync")
               logger.warning("  Fix: use git to track small files, avoid large files")
               logger.warning("  Fix: nbox.Relics can be used to store large files")
->>>>>>> 9d83e9e8
               logger.warning("  Fix: use --untracked-no-limit to upload all files")
               warn_once = True
               continue
