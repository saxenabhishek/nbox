r"""This submodule concerns itself with conversion of different framworks to other frameworks.
It achieves this by providing a fix set of functions for each framework. There are a couple of
caveats that the developer must know about.

1. We use joblib to serialize the model, see `reason <https://stackoverflow.com/questions/12615525/what-are-the-different-use-cases-of-joblib-versus-pickle>`_ \
so when you will try to unpickle the model ``pickle`` will not work correctly and will throw the error
``_pickle.UnpicklingError: invalid load key, '\x00'``. So ensure that you use ``joblib``.

2. Serializing torch models directly is a bit tricky and weird, you can read more about it
`here <https://github.com/pytorch/pytorch/blob/master/torch/csrc/jit/docs/serialization.md>`_,
so technically pytorch torch.save() automatically pickles the object along with the required
datapoint (model hierarchy, constants, data, etc.)

Lazy Loading
------------

All the dependencies are checked at runtime only, meaning all the modules coded can be referenced
removing blockers and custom duct taping.

Documentation
-------------
"""

from .on_ml import  *
from .on_operators import *

ALL_PROTOCOLS = [NBXModel, TensorflowModel, TorchModel, SklearnModel, ONNXRtModel]

def register_new_on_ml_protocol(proto: FrameworkAgnosticProtocol):
  ALL_PROTOCOLS.append(proto)


def get_model_mixin(i0, i1 = None, deserialise = False):
  all_e = []
<<<<<<< HEAD
  for m in (
    NBXModel, TensorflowModel, SklearnModel, FlaxModel, TorchModel, ONNXRtModel
  ):
=======
  for m in ALL_PROTOCOLS:
>>>>>>> 158ae017
    try:
      # if this is the correct method 
      if not deserialise:
        return m(i0, i1)
      else:
        return m.deserialise(i0)
    except InvalidProtocolError as e:
<<<<<<< HEAD
      all_e.append(f"--> ERROR: {type(m)}: {e}")
    except NotImplementedError:
      pass
=======
      all_e.append(f"--> ERROR: {m.__class__.__name__}: {e}")
>>>>>>> 158ae017

  raise InvalidProtocolError(
    f"Unkown inputs [{deserialise}]: {type(i0)} {type(i1)}!" + \
    "\n".join(all_e)
  )<|MERGE_RESOLUTION|>--- conflicted
+++ resolved
@@ -32,13 +32,11 @@
 
 def get_model_mixin(i0, i1 = None, deserialise = False):
   all_e = []
-<<<<<<< HEAD
   for m in (
     NBXModel, TensorflowModel, SklearnModel, FlaxModel, TorchModel, ONNXRtModel
   ):
-=======
   for m in ALL_PROTOCOLS:
->>>>>>> 158ae017
+
     try:
       # if this is the correct method 
       if not deserialise:
@@ -46,13 +44,9 @@
       else:
         return m.deserialise(i0)
     except InvalidProtocolError as e:
-<<<<<<< HEAD
-      all_e.append(f"--> ERROR: {type(m)}: {e}")
     except NotImplementedError:
       pass
-=======
       all_e.append(f"--> ERROR: {m.__class__.__name__}: {e}")
->>>>>>> 158ae017
 
   raise InvalidProtocolError(
     f"Unkown inputs [{deserialise}]: {type(i0)} {type(i1)}!" + \
